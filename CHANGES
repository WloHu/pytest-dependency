--- conflicted
+++ resolved
@@ -44,13 +44,11 @@
  + Issue #13: Do not import pytest in setup.py to make it compatible
    with pipenv.
 
-<<<<<<< HEAD
  + Issue #15: tests fail with pytest 3.3.0.
-=======
+
  + Clarify in the documentation that Python 3.1 is not officially
    supported because pytest 2.8 does not support it.  There is no
    known issue with Python 3.1 though.
->>>>>>> af9a84a2
 
 * Version 0.2 (2017-05-28)
 
